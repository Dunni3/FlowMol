# custom
/.vscode/*
/data/*
runs/
runs_paper/
*slurm*/
*sweep*/
configs_*/
slurm_output/
sweep_runs/
misc_scripts/
misc_info/
wandb/
notebooks/
configs/
multi_traj_mols*
runs_*/
eval_data/
functional_validity_pipeline/
baseline_comparison*
flowmol/trained_models/qm9*
flowmol/trained_models/geom*
figures/
local/
<<<<<<< HEAD

=======
>>>>>>> 59324d52

# Byte-compiled / optimized / DLL files
__pycache__/
*.py[cod]
*$py.class

# C extensions
*.so

# Distribution / packaging
.Python
build/
develop-eggs/
dist/
downloads/
eggs/
.eggs/
lib/
lib64/
parts/
sdist/
var/
wheels/
share/python-wheels/
*.egg-info/
.installed.cfg
*.egg
MANIFEST

# PyInstaller
#  Usually these files are written by a python script from a template
#  before PyInstaller builds the exe, so as to inject date/other infos into it.
*.manifest
*.spec

# Installer logs
pip-log.txt
pip-delete-this-directory.txt

# Unit test / coverage reports
htmlcov/
.tox/
.nox/
.coverage
.coverage.*
.cache
nosetests.xml
coverage.xml
*.cover
*.py,cover
.hypothesis/
.pytest_cache/
cover/

# Translations
*.mo
*.pot

# Django stuff:
*.log
local_settings.py
db.sqlite3
db.sqlite3-journal

# Flask stuff:
instance/
.webassets-cache

# Scrapy stuff:
.scrapy

# Sphinx documentation
docs/_build/

# PyBuilder
.pybuilder/
target/

# Jupyter Notebook
.ipynb_checkpoints

# IPython
profile_default/
ipython_config.py

# pyenv
#   For a library or package, you might want to ignore these files since the code is
#   intended to run in multiple environments; otherwise, check them in:
# .python-version

# pipenv
#   According to pypa/pipenv#598, it is recommended to include Pipfile.lock in version control.
#   However, in case of collaboration, if having platform-specific dependencies or dependencies
#   having no cross-platform support, pipenv may install dependencies that don't work, or not
#   install all needed dependencies.
#Pipfile.lock

# poetry
#   Similar to Pipfile.lock, it is generally recommended to include poetry.lock in version control.
#   This is especially recommended for binary packages to ensure reproducibility, and is more
#   commonly ignored for libraries.
#   https://python-poetry.org/docs/basic-usage/#commit-your-poetrylock-file-to-version-control
#poetry.lock

# pdm
#   Similar to Pipfile.lock, it is generally recommended to include pdm.lock in version control.
#pdm.lock
#   pdm stores project-wide configurations in .pdm.toml, but it is recommended to not include it
#   in version control.
#   https://pdm.fming.dev/#use-with-ide
.pdm.toml

# PEP 582; used by e.g. github.com/David-OConnor/pyflow and github.com/pdm-project/pdm
__pypackages__/

# Celery stuff
celerybeat-schedule
celerybeat.pid

# SageMath parsed files
*.sage.py

# Environments
.env
.venv
env/
venv/
ENV/
env.bak/
venv.bak/

# Spyder project settings
.spyderproject
.spyproject

# Rope project settings
.ropeproject

# mkdocs documentation
/site

# mypy
.mypy_cache/
.dmypy.json
dmypy.json

# Pyre type checker
.pyre/

# pytype static type analyzer
.pytype/

# Cython debug symbols
cython_debug/

# PyCharm
#  JetBrains specific template is maintained in a separate JetBrains.gitignore that can
#  be found at https://github.com/github/gitignore/blob/main/Global/JetBrains.gitignore
#  and can be added to the global gitignore or merged into this file.  For a more nuclear
#  option (not recommended) you can uncomment the following to ignore the entire idea folder.
#.idea/<|MERGE_RESOLUTION|>--- conflicted
+++ resolved
@@ -22,10 +22,6 @@
 flowmol/trained_models/geom*
 figures/
 local/
-<<<<<<< HEAD
-
-=======
->>>>>>> 59324d52
 
 # Byte-compiled / optimized / DLL files
 __pycache__/
