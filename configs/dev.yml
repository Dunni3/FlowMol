--- conflicted
+++ resolved
@@ -73,10 +73,7 @@
 
 vector_field:
   # w_max: 8
-<<<<<<< HEAD
-=======
   self_conditioning: True
->>>>>>> 3e4bf939
   stochasticity: 20.0
   high_confidence_threshold: 0.9
   update_edge_w_distance: True
@@ -86,18 +83,10 @@
   s_message_dim: 32
   v_message_dim: 8
   n_expansion_gvps: 2
-<<<<<<< HEAD
-  attention: True
-  n_heads: 4
-  n_kq_gvps: 2
-  s_kq_dim: 16
-  v_kq_dim: 8
-=======
   use_dst_feats: True 
   dst_feat_msg_reduction_factor: 4
   attention: True
   n_heads: 4
->>>>>>> 3e4bf939
   n_recycles: 1
   n_molecule_updates: 3
   separate_mol_updaters: True
@@ -112,11 +101,7 @@
   a_token_dim: 64 # warning - cant have this be non-zero  if using non-CTMC parameterization, only due to implementation details
   c_token_dim: 64
   e_token_dim: 64
-<<<<<<< HEAD
-  dropout: 0.2
-=======
   dropout: 0.0
->>>>>>> 3e4bf939
 
 interpolant_scheduler:
   schedule_type: # can be 'cosine', 'linear' or a dictionary with keys 'x', 'a', 'c', 'e'
