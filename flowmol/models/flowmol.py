--- conflicted
+++ resolved
@@ -44,13 +44,9 @@
                  interpolant_scheduler_config: dict = {},
                  vector_field_config: dict = {},
                  prior_config: dict = {},
-<<<<<<< HEAD
+                 default_n_timesteps: int = 250,
                  ema_weight: float = 0.999,
                  fake_atom_p: float = 0.0,
-=======
-                 default_n_timesteps: int = 250,
-                 ema_weight: float = 0.999,
->>>>>>> 3e4bf939
                  ):
         super().__init__()
 
