import torch
from torch import nn, einsum
import dgl
import dgl.function as fn
from typing import List, Tuple, Union, Dict
import math
from dgl.nn.functional import edge_softmax
<<<<<<< HEAD
=======
from flowmol.utils.embedding import _rbf
>>>>>>> 3e4bf939

# helper functions
def exists(val):
    return val is not None

def _norm_no_nan(x, axis=-1, keepdims=False, eps=1e-8, sqrt=True):
    '''
    L2 norm of tensor clamped above a minimum value `eps`.
    
    :param sqrt: if `False`, returns the square of the L2 norm
    '''
    out = torch.clamp(torch.sum(torch.square(x), axis, keepdims), min=eps)
    return torch.sqrt(out) if sqrt else out

# the classes GVP, GVPDropout, and GVPLayerNorm are taken from lucidrains' geometric-vector-perceptron repository
# https://github.com/lucidrains/geometric-vector-perceptron/tree/main
# some adaptations have been made to these classes to make them more consistent with the original GVP paper/implementation
# specifically, using _norm_no_nan instead of torch's built in norm function, and the weight intialiation scheme for Wh and Wu



class GVP(nn.Module):
    def __init__(
        self,
        dim_vectors_in,
        dim_vectors_out,
        dim_feats_in,
        dim_feats_out,
        n_cp_feats = 0, # number of cross-product features added to hidden vector features
        hidden_vectors = None,
        feats_activation = nn.SiLU(),
        vectors_activation = nn.Sigmoid(),
        vector_gating = True,
        xavier_init = False
    ):
        super().__init__()
        self.dim_vectors_in = dim_vectors_in
        self.dim_feats_in = dim_feats_in
        self.n_cp_feats = n_cp_feats

        self.dim_vectors_out = dim_vectors_out
        dim_h = max(dim_vectors_in, dim_vectors_out) if hidden_vectors is None else hidden_vectors

        # create Wh matrix
        wh_k = 1/math.sqrt(dim_vectors_in)
        self.Wh = torch.zeros(dim_vectors_in, dim_h, dtype=torch.float32).uniform_(-wh_k, wh_k)
        self.Wh = nn.Parameter(self.Wh)

        # create Wcp matrix if we are using cross-product features
        if n_cp_feats > 0:
            wcp_k = 1/math.sqrt(dim_vectors_in)
            self.Wcp = torch.zeros(dim_vectors_in, n_cp_feats*2, dtype=torch.float32).uniform_(-wcp_k, wcp_k)
            self.Wcp = nn.Parameter(self.Wcp)

        # create Wu matrix
        if n_cp_feats > 0: # the number of vector features going into Wu is increased by n_cp_feats if we are using cross-product features
            wu_in_dim = dim_h + n_cp_feats
        else:
            wu_in_dim = dim_h
        wu_k = 1/math.sqrt(wu_in_dim)
        self.Wu = torch.zeros(wu_in_dim, dim_vectors_out, dtype=torch.float32).uniform_(-wu_k, wu_k)
        self.Wu = nn.Parameter(self.Wu)

        self.vectors_activation = vectors_activation

        self.to_feats_out = nn.Sequential(
            nn.Linear(dim_h + n_cp_feats + dim_feats_in, dim_feats_out),
            feats_activation
        )

        # branching logic to use old GVP, or GVP with vector gating
        if vector_gating:
            self.scalar_to_vector_gates = nn.Linear(dim_feats_out, dim_vectors_out)
            if xavier_init:
                nn.init.xavier_uniform_(self.scalar_to_vector_gates.weight, gain=1)
                nn.init.constant_(self.scalar_to_vector_gates.bias, 0)
        else:
            self.scalar_to_vector_gates = None

        # self.scalar_to_vector_gates = nn.Linear(dim_feats_out, dim_vectors_out) if vector_gating else None

    def forward(self, data):
        feats, vectors = data
        b, n, _, v, c  = *feats.shape, *vectors.shape

        # feats has shape (batch_size, n_feats)
        # vectors has shape (batch_size, n_vectors, 3)

        assert c == 3 and v == self.dim_vectors_in, 'vectors have wrong dimensions'
        assert n == self.dim_feats_in, 'scalar features have wrong dimensions'

        Vh = einsum('b v c, v h -> b h c', vectors, self.Wh) # has shape (batch_size, dim_h, 3)
        
        # if we are including cross-product features, compute them here
        if self.n_cp_feats > 0:
            # convert dim_vectors_in vectors to n_cp_feats*2 vectors
            Vcp = einsum('b v c, v p -> b p c', vectors, self.Wcp) # has shape (batch_size, n_cp_feats*2, 3)
            # split the n_cp_feats*2 vectors into two sets of n_cp_feats vectors
            cp_src, cp_dst = torch.split(Vcp, self.n_cp_feats, dim=1) # each has shape (batch_size, n_cp_feats, 3)
            # take the cross product of the two sets of vectors
            cp = torch.linalg.cross(cp_src, cp_dst, dim=-1) # has shape (batch_size, n_cp_feats, 3)

            # add the cross product features to the hidden vector features
            Vh = torch.cat((Vh, cp), dim=1) # has shape (batch_size, dim_h + n_cp_feats, 3)

        Vu = einsum('b h c, h u -> b u c', Vh, self.Wu) # has shape (batch_size, dim_vectors_out, 3)

        sh = _norm_no_nan(Vh)

        s = torch.cat((feats, sh), dim = 1)

        feats_out = self.to_feats_out(s)

        if exists(self.scalar_to_vector_gates):
            gating = self.scalar_to_vector_gates(feats_out)
            gating = gating.unsqueeze(dim = -1)
        else:
            gating = _norm_no_nan(Vu)

        vectors_out = self.vectors_activation(gating) * Vu

        # if torch.isnan(feats_out).any() or torch.isnan(vectors_out).any():
        #     raise ValueError("NaNs in GVP forward pass")

        return (feats_out, vectors_out)
    
class _VDropout(nn.Module):
    '''
    Vector channel dropout where the elements of each
    vector channel are dropped together.
    '''
    def __init__(self, drop_rate):
        super(_VDropout, self).__init__()
        self.drop_rate = drop_rate
        self.dummy_param = nn.Parameter(torch.empty(0))

    def forward(self, x):
        '''
        :param x: `torch.Tensor` corresponding to vector channels
        '''
        device = self.dummy_param.device
        if not self.training:
            return x
        mask = torch.bernoulli(
            (1 - self.drop_rate) * torch.ones(x.shape[:-1], device=device)
        ).unsqueeze(-1)
        x = mask * x / (1 - self.drop_rate)
        return x
    
class GVPDropout(nn.Module):
    """ Separate dropout for scalars and vectors. """
    def __init__(self, rate):
        super().__init__()
        self.vector_dropout = _VDropout(rate)
        self.feat_dropout = nn.Dropout(rate)

    def forward(self, feats, vectors):
        return self.feat_dropout(feats), self.vector_dropout(vectors)


class GVPLayerNorm(nn.Module):
    """ Normal layer norm for scalars, nontrainable norm for vectors. """
    def __init__(self, feats_h_size, eps = 1e-5):
        super().__init__()
        self.eps = eps
        self.feat_norm = nn.LayerNorm(feats_h_size)

    def forward(self, data):
        feats, vectors = data

        normed_feats = self.feat_norm(feats)

        vn = _norm_no_nan(vectors, axis=-1, keepdims=True, sqrt=False)
        vn = torch.sqrt(torch.mean(vn, dim=-2, keepdim=True) + self.eps ) + self.eps
        normed_vectors = vectors / vn
        return normed_feats, normed_vectors
    


class GVPConv(nn.Module):

    """GVP graph convolution on a homogenous graph."""

    def __init__(self, 
                  scalar_size: int = 128, 
                  vector_size: int = 16, 
                  n_cp_feats: int = 0,
                  scalar_activation=nn.SiLU, 
                  vector_activation=nn.Sigmoid,
                  n_message_gvps: int = 1, 
                  n_update_gvps: int = 1,
<<<<<<< HEAD
                  n_kq_gvps: int = 1,
                  attention: bool = False,
                  s_kq_dim: int = 32,
                  v_kq_dim: int = 32,
=======
                  attention: bool = False,
>>>>>>> 3e4bf939
                  s_message_dim: int = None,
                  v_message_dim: int = None,
                  n_heads: int = 1,
                  n_expansion_gvps: int = 1,
                  use_dst_feats: bool = False, 
<<<<<<< HEAD
=======
                  dst_feat_msg_reduction_factor: float = 4,
>>>>>>> 3e4bf939
                  rbf_dmax: float = 20, 
                  rbf_dim: int = 16,
                  edge_feat_size: int = 0, 
                  message_norm: Union[float, str] = 10, 
                  dropout: float = 0.0,
                  ):
        
        super().__init__()

        # self.edge_type = edge_type
        # self.src_ntype = edge_type[0]
        # self.dst_ntype = edge_type[2]
        self.scalar_size = scalar_size
        self.vector_size = vector_size
        self.n_cp_feats = n_cp_feats
        self.scalar_activation = scalar_activation
        self.vector_activation = vector_activation
        self.n_message_gvps = n_message_gvps
        self.n_update_gvps = n_update_gvps
        self.edge_feat_size = edge_feat_size
        self.use_dst_feats = use_dst_feats
        self.rbf_dmax = rbf_dmax
        self.rbf_dim = rbf_dim
        self.dropout_rate = dropout
        self.message_norm = message_norm

        # dims for message reduction and also attention
        self.s_message_dim = s_message_dim
        self.v_message_dim = v_message_dim
<<<<<<< HEAD
        self.s_kq_dim = s_kq_dim
        self.v_kq_dim = s_kq_dim
=======
>>>>>>> 3e4bf939
        self.attention = attention
        self.n_heads = n_heads

        if s_message_dim is None:
            self.s_message_dim = scalar_size
        
        if v_message_dim is None:
            self.v_message_dim = vector_size

        # determine whether we are performing compressed message passing
        if self.s_message_dim != scalar_size or self.v_message_dim != vector_size:
            self.compressed_messaging = True
        else:
            self.compressed_messaging = False


        # if message size is smaller than node embedding size, we need to project node features down to message size
        if self.compressed_messaging:
            compression_gvps = []
            for i in range(n_expansion_gvps): # implicit here that n_expansion_gvps is the same as n_compression_gvps
                if i == 0:
                    dim_feats_in = scalar_size
                    dim_vectors_in = vector_size
                else:
                    dim_feats_in = max(self.s_message_dim, scalar_size)
                    dim_vectors_in = max(self.v_message_dim, vector_size)

                if i == n_expansion_gvps - 1:
                    dim_feats_out = self.s_message_dim
                    dim_vectors_out = self.v_message_dim
                else:
                    dim_feats_out = max(self.s_message_dim, scalar_size)
                    dim_vectors_out = max(self.v_message_dim, vector_size)

                compression_gvps.append(
                    GVP(dim_vectors_in=dim_vectors_in, 
                        dim_vectors_out=dim_vectors_out,
                        n_cp_feats=n_cp_feats,
                        dim_feats_in=dim_feats_in, 
                        dim_feats_out=dim_feats_out,
                        feats_activation=scalar_activation(), 
                        vectors_activation=vector_activation(), 
                        vector_gating=True)
                )
            self.node_compression = nn.Sequential(*compression_gvps)
        else:
            self.node_compression = nn.Identity()

<<<<<<< HEAD

        # create message passing function
        message_gvps = []
        s_slope = (self.s_message_dim - scalar_size) / n_message_gvps
=======
        if attention:            
            # compute number of features per attention head
            if self.s_message_dim % n_heads != 0 or self.v_message_dim % n_heads != 0:
                raise ValueError("Number of attention heads must divide the message size.")

            self.s_feats_per_head = self.s_message_dim // n_heads
            self.v_feats_per_head = self.v_message_dim // n_heads
            extra_scalar_feats = n_heads*2

            self.att_weight_projection = nn.Sequential(
                nn.Linear(extra_scalar_feats, extra_scalar_feats, bias=False),
                nn.LayerNorm(extra_scalar_feats))

        else:
            extra_scalar_feats = 0

        if use_dst_feats:
            if dst_feat_msg_reduction_factor != 1:
                s_dst_feats_for_messages = int(self.s_message_dim/dst_feat_msg_reduction_factor)
                v_dst_feats_for_messages = int(self.v_message_dim/dst_feat_msg_reduction_factor)
                self.dst_feat_msg_projection = GVP(
                    dim_vectors_in=self.v_message_dim,
                    dim_vectors_out=v_dst_feats_for_messages,
                    dim_feats_in=self.s_message_dim,
                    dim_feats_out=s_dst_feats_for_messages,
                    n_cp_feats=0,
                    feats_activation=scalar_activation(),
                    vectors_activation=vector_activation(),
                )
            else:
                s_dst_feats_for_messages = self.s_message_dim
                v_dst_feats_for_messages = self.v_message_dim
                self.dst_feat_msg_projection = nn.Identity()
        else:
            s_dst_feats_for_messages = 0
            v_dst_feats_for_messages = 0


        # create message passing function
        message_gvps = []
        s_slope = (self.s_message_dim + extra_scalar_feats - scalar_size) / n_message_gvps
>>>>>>> 3e4bf939
        v_slope = (self.v_message_dim - vector_size) / n_message_gvps
        for i in range(n_message_gvps):

            dim_vectors_in = self.v_message_dim
            dim_feats_in = self.s_message_dim

            # on the first layer, there is an extra edge vector for the displacement vector between the two node positions
            if i == 0:
                dim_vectors_in += 1 
                dim_feats_in += rbf_dim + edge_feat_size
            else:
                # if not first layer, input size is the output size of the previous layer
                dim_feats_in = dim_feats_out
                dim_vectors_in = dim_vectors_out
                
            # if this is the first layer and we are using destination node features to compute messages, add them to the input dimensions
            if use_dst_feats and i == 0:
                dim_vectors_in += v_dst_feats_for_messages
                dim_feats_in += s_dst_feats_for_messages

            # determine number of scalars output from this layer
            # if message size is smaller than scalar size, do linear interpolation on layer sizes through the gvps
            # otherwise, jump to final output size at first gvp and stay there to the end
            if self.s_message_dim < scalar_size:
                dim_feats_out = int(s_slope*i + scalar_size)
                if i == n_message_gvps - 1:
                    dim_feats_out = self.s_message_dim + extra_scalar_feats
            else:
                dim_feats_out = self.s_message_dim + extra_scalar_feats

            # same logic applied to the number of vectors output from this layer
            if self.v_message_dim < vector_size:
                dim_vectors_out = int(v_slope*i + vector_size)
                if i == n_message_gvps - 1:
                    dim_vectors_out = self.v_message_dim
            else:
                dim_vectors_out = self.v_message_dim


            # determine number of scalars output from this layer
            # if message size is smaller than scalar size, do linear interpolation on layer sizes through the gvps
            # otherwise, jump to final output size at first gvp and stay there to the end
            if self.s_message_dim < scalar_size:
                dim_feats_out = int(s_slope*i + scalar_size)
                if i == n_message_gvps - 1:
                    dim_feats_out = self.s_message_dim
            else:
                dim_feats_out = self.s_message_dim

            # same logic applied to the number of vectors output from this layer
            if self.v_message_dim < vector_size:
                dim_vectors_out = int(v_slope*i + vector_size)
                if i == n_message_gvps - 1:
                    dim_vectors_out = self.v_message_dim
            else:
                dim_vectors_out = self.v_message_dim


            message_gvps.append(
                GVP(dim_vectors_in=dim_vectors_in, 
                    dim_vectors_out=dim_vectors_out,
                    n_cp_feats=n_cp_feats,
                    dim_feats_in=dim_feats_in, 
                    dim_feats_out=dim_feats_out,
                    feats_activation=scalar_activation(), 
                    vectors_activation=vector_activation(), 
                    vector_gating=True)
            )
        self.edge_message = nn.Sequential(*message_gvps)

        # create update function
        update_gvps = []
        for i in range(n_update_gvps):
            update_gvps.append(
                GVP(dim_vectors_in=vector_size, 
                    dim_vectors_out=vector_size, 
                    n_cp_feats=n_cp_feats,
                    dim_feats_in=scalar_size, 
                    dim_feats_out=scalar_size, 
                    feats_activation=scalar_activation(), 
                    vectors_activation=vector_activation(), 
                    vector_gating=True)
            )
        self.node_update = nn.Sequential(*update_gvps)
        
        self.dropout = GVPDropout(self.dropout_rate)
        self.message_layer_norm = GVPLayerNorm(self.scalar_size)
        self.update_layer_norm = GVPLayerNorm(self.scalar_size)

        if isinstance(self.message_norm, str) and self.message_norm not in ['mean', 'sum']:
            raise ValueError(f"message_norm must be either 'mean', 'sum', or a number, got {self.message_norm}")
        else:
            if self.message_norm not in ['mean', 'sum']:
                assert isinstance(self.message_norm, (float, int)), "message_norm must be either 'mean', 'sum', or a number"

        if self.message_norm == 'mean':
            self.agg_func = fn.mean
        else:
            self.agg_func = fn.sum


<<<<<<< HEAD
        if attention:            
            # create key and query generating gvp function
            kq_gvps = []
            for i in range(n_kq_gvps):

                dim_feats_out = 2*s_kq_dim
                dim_vectors_out = 2*v_kq_dim

                if i == 0:
                    dim_feats_in = self.s_message_dim
                    dim_vectors_in = self.v_message_dim
                else:
                    dim_feats_in = 2*s_kq_dim
                    dim_vectors_in = 2*v_kq_dim

                kq_gvps.append(GVP(
                    dim_feats_in=dim_feats_in,
                    dim_feats_out=dim_feats_out,
                    dim_vectors_in=dim_vectors_in,
                    dim_vectors_out=dim_vectors_out,
                    n_cp_feats=n_cp_feats,
                    feats_activation=scalar_activation(), 
                    vectors_activation=vector_activation(), 
                    vector_gating=True)
                )
            self.kq_gvp = nn.Sequential(*kq_gvps)


            # create MLP that will compute (unnormalized) attention weights
            inp_dim = 2*s_kq_dim + v_kq_dim + edge_feat_size + rbf_dim
            self.att_mlp = nn.Sequential(
                # nn.LayerNorm(inp_dim),
                nn.Linear(inp_dim, inp_dim*2),
                nn.SiLU(),
                nn.Linear(inp_dim*2, inp_dim*2),
                nn.SiLU(),
                nn.Linear(inp_dim*2, self.n_heads*2),
                nn.LayerNorm(self.n_heads*2),
            )

            # compute number of features per attention head
            if self.s_message_dim % n_heads != 0 or self.v_message_dim % n_heads != 0:
                raise ValueError("Number of attention heads must divide the message size.")

            self.s_feats_per_head = self.s_message_dim // n_heads
            self.v_feats_per_head = self.v_message_dim // n_heads

            # self.n_heads = self.s_message_dim + self.v_message_dim

=======
>>>>>>> 3e4bf939
        # if message size is smaller than node embedding size, we need to project aggregated messages back to the node embedding size
        if self.compressed_messaging:
            projection_gvps = []
            for i in range(n_expansion_gvps):
                if i == 0:
                    dim_feats_in = self.s_message_dim
                    dim_vectors_in = self.v_message_dim
                else:
                    dim_feats_in = scalar_size
                    dim_vectors_in = vector_size

                dim_feats_out = scalar_size
                dim_vectors_out = vector_size

                projection_gvps.append(
                    GVP(dim_vectors_in=dim_vectors_in, 
                        dim_vectors_out=dim_vectors_out,
                        n_cp_feats=n_cp_feats,
                        dim_feats_in=dim_feats_in, 
                        dim_feats_out=dim_feats_out,
                        feats_activation=scalar_activation(), 
                        vectors_activation=vector_activation(), 
                        vector_gating=True)
                )
            self.message_expansion = nn.Sequential(*projection_gvps)
        else:
            self.message_expansion = nn.Identity()

    def forward(self, g: dgl.DGLGraph, 
                scalar_feats: torch.Tensor,
                coord_feats: torch.Tensor,
                vec_feats: torch.Tensor,
                edge_feats: torch.Tensor = None,
                x_diff: torch.Tensor = None,
                d: torch.Tensor = None):
        # vec_feat has shape (n_nodes, n_vectors, 3)

        with g.local_scope():

            g.ndata['s'] = scalar_feats
            g.ndata['x'] = coord_feats
            g.ndata['v'] = vec_feats

            if x_diff is not None and d is not None:
                g.edata['x_diff'] = x_diff
                g.edata['d'] = d

            # edge feature
            if self.edge_feat_size > 0:
                assert edge_feats is not None, "Edge features must be provided."
                g.edata["ef"] = edge_feats

            # normalize x_diff and compute rbf embedding of edge distance
            # dij = torch.norm(g.edges[self.edge_type].data['x_diff'], dim=-1, keepdim=True)
            if 'x_diff' not in g.edata:
                # get vectors between node positions
                g.apply_edges(fn.u_sub_v("x", "x", "x_diff"))
                dij = _norm_no_nan(g.edata['x_diff'], keepdims=True) + 1e-8
                g.edata['x_diff'] = g.edata['x_diff'] / dij
                g.edata['d'] = _rbf(dij.squeeze(1), D_max=self.rbf_dmax, D_count=self.rbf_dim)


            # apply node compression
            g.ndata['s'], g.ndata['v'] = self.node_compression((g.ndata['s'], g.ndata['v']))

<<<<<<< HEAD
            if self.attention:
                s_kq, v_kq = self.kq_gvp((g.ndata['s'], g.ndata['v']))
                s_k, s_q = s_kq.chunk(2, dim=1)
                v_k, v_q = v_kq.chunk(2, dim=1)

                g.ndata['s_k'] = s_k # has shape (n_atoms, s_kq_dim)
                g.ndata['s_q'] = s_q
                g.ndata['v_k'] = v_k # has shape (n_atoms, v_kq_dim, 3)
                g.ndata['v_q'] = v_q

                # compute attention weights
                g.apply_edges(self.compute_attention_weights)

                # softmax attention weights
                att_weights = edge_softmax(g, g.edata['att_weights'])

                # split attention weights by scalar/vector features
                a_s = att_weights[:, :self.n_heads] # n_edges, n_heads
                a_v = att_weights[:, self.n_heads:] # n_edges, n_heads

                # expand attention weights to scalar and vector features
                a_s = a_s.repeat_interleave(self.s_feats_per_head, dim=1) # n_edges, s_message_dim
                a_v = a_v.repeat_interleave(self.v_feats_per_head, dim=1) # n_edges, v_message_dim

                g.edata['a_s'] = a_s # n_edges, s_message_dim
                g.edata['a_v'] = a_v.unsqueeze(-1) # n_edges, v_message_dim, 1
=======
            if self.use_dst_feats:
                g.ndata['s_dst_msg'] , g.ndata['v_dst_msg'] = self.dst_feat_msg_projection((g.ndata['s'], g.ndata['v']))
>>>>>>> 3e4bf939

            # compute messages on every edge
            g.apply_edges(self.message)

            # if self.attenion, multiple messages by attention weights
            if self.attention:
<<<<<<< HEAD
                g.edata['scalar_msg'] = g.edata['scalar_msg'] * g.edata['a_s']
                g.edata['vec_msg'] = g.edata['vec_msg'] * g.edata['a_v']
=======
                scalar_msg, att_logits = g.edata['scalar_msg'][:, :self.s_message_dim], g.edata['scalar_msg'][:, self.s_message_dim:]
                att_logits = self.att_weight_projection(att_logits)
                att_weights = edge_softmax(g, att_logits)
                s_att_weights = att_weights[:, :self.n_heads]
                v_att_weights = att_weights[:, self.n_heads:]
                s_att_weights = s_att_weights.repeat_interleave(self.s_feats_per_head, dim=1)
                v_att_weights = v_att_weights.repeat_interleave(self.v_feats_per_head, dim=1)
                g.edata['scalar_msg'] = scalar_msg * s_att_weights
                g.edata['vec_msg'] = g.edata['vec_msg'] * v_att_weights.unsqueeze(-1)
>>>>>>> 3e4bf939

            # aggregate messages from every edge
            g.update_all(fn.copy_e("scalar_msg", "m"), self.agg_func("m", "scalar_msg"))
            g.update_all(fn.copy_e("vec_msg", "m"), self.agg_func("m", "vec_msg"))

            # get aggregated scalar and vector messages
            if isinstance(self.message_norm, str):
                z = 1
            else:
                z = self.message_norm

            scalar_msg = g.ndata["scalar_msg"] / z
            vec_msg = g.ndata["vec_msg"] / z

            # apply projection (expansion) to aggregated messages
            scalar_msg, vec_msg = self.message_expansion((scalar_msg, vec_msg))

            # dropout scalar and vector messages
            scalar_msg, vec_msg = self.dropout(scalar_msg, vec_msg)

            # update scalar and vector features, apply layernorm
            scalar_feat = scalar_feats + scalar_msg
            vec_feat = vec_feats + vec_msg
<<<<<<< HEAD
            scalar_feat, vec_feat = self.message_layer_norm(scalar_feat, vec_feat)
=======
            scalar_feat, vec_feat = self.message_layer_norm((scalar_feat, vec_feat))
>>>>>>> 3e4bf939

            # apply node update function, apply dropout to residuals, apply layernorm
            scalar_residual, vec_residual = self.node_update((scalar_feat, vec_feat))
            scalar_residual, vec_residual = self.dropout(scalar_residual, vec_residual)
            scalar_feat = scalar_feat + scalar_residual
            vec_feat = vec_feat + vec_residual
            scalar_feat, vec_feat = self.update_layer_norm((scalar_feat, vec_feat))

        return scalar_feat, vec_feat

    def message(self, edges):

        # concatenate x_diff and v on every edge to produce vector features
        vec_feats = [ edges.data["x_diff"].unsqueeze(1), edges.src["v"] ]
        if self.use_dst_feats:
            vec_feats.append(edges.dst["v_dst_msg"])
        vec_feats = torch.cat(vec_feats, dim=1)

        # create scalar features
        scalar_feats = [ edges.src['s'], edges.data['d'] ]
        if self.edge_feat_size > 0:
            scalar_feats.append(edges.data['ef'])

        if self.use_dst_feats:
<<<<<<< HEAD
            scalar_feats.append(edges.dst['s'])
=======
            scalar_feats.append(edges.dst['s_dst_msg'])
>>>>>>> 3e4bf939

        scalar_feats = torch.cat(scalar_feats, dim=1)

        scalar_message, vector_message = self.edge_message((scalar_feats, vec_feats))

        return {"scalar_msg": scalar_message, "vec_msg": vector_message}
    
    def compute_attention_weights(self, edges):

        # dot prduct all v_k and v_q along the last dimension
        v_kq = torch.einsum('ijk,ijk->ij', edges.src['v_k'], edges.dst['v_q']) / self.v_kq_dim**0.5

        att_weight_input = [
            edges.src['s_k'],
            edges.dst['s_q'],
            v_kq,
            edges.data['ef'],
            edges.data['d']
        ]

        att_weights = self.att_mlp(torch.cat(att_weight_input, dim=1))

        return {'att_weights': att_weights}<|MERGE_RESOLUTION|>--- conflicted
+++ resolved
@@ -5,10 +5,7 @@
 from typing import List, Tuple, Union, Dict
 import math
 from dgl.nn.functional import edge_softmax
-<<<<<<< HEAD
-=======
 from flowmol.utils.embedding import _rbf
->>>>>>> 3e4bf939
 
 # helper functions
 def exists(val):
@@ -200,23 +197,13 @@
                   vector_activation=nn.Sigmoid,
                   n_message_gvps: int = 1, 
                   n_update_gvps: int = 1,
-<<<<<<< HEAD
-                  n_kq_gvps: int = 1,
                   attention: bool = False,
-                  s_kq_dim: int = 32,
-                  v_kq_dim: int = 32,
-=======
-                  attention: bool = False,
->>>>>>> 3e4bf939
                   s_message_dim: int = None,
                   v_message_dim: int = None,
                   n_heads: int = 1,
                   n_expansion_gvps: int = 1,
                   use_dst_feats: bool = False, 
-<<<<<<< HEAD
-=======
                   dst_feat_msg_reduction_factor: float = 4,
->>>>>>> 3e4bf939
                   rbf_dmax: float = 20, 
                   rbf_dim: int = 16,
                   edge_feat_size: int = 0, 
@@ -246,11 +233,6 @@
         # dims for message reduction and also attention
         self.s_message_dim = s_message_dim
         self.v_message_dim = v_message_dim
-<<<<<<< HEAD
-        self.s_kq_dim = s_kq_dim
-        self.v_kq_dim = s_kq_dim
-=======
->>>>>>> 3e4bf939
         self.attention = attention
         self.n_heads = n_heads
 
@@ -299,12 +281,6 @@
         else:
             self.node_compression = nn.Identity()
 
-<<<<<<< HEAD
-
-        # create message passing function
-        message_gvps = []
-        s_slope = (self.s_message_dim - scalar_size) / n_message_gvps
-=======
         if attention:            
             # compute number of features per attention head
             if self.s_message_dim % n_heads != 0 or self.v_message_dim % n_heads != 0:
@@ -346,7 +322,6 @@
         # create message passing function
         message_gvps = []
         s_slope = (self.s_message_dim + extra_scalar_feats - scalar_size) / n_message_gvps
->>>>>>> 3e4bf939
         v_slope = (self.v_message_dim - vector_size) / n_message_gvps
         for i in range(n_message_gvps):
 
@@ -376,25 +351,6 @@
                     dim_feats_out = self.s_message_dim + extra_scalar_feats
             else:
                 dim_feats_out = self.s_message_dim + extra_scalar_feats
-
-            # same logic applied to the number of vectors output from this layer
-            if self.v_message_dim < vector_size:
-                dim_vectors_out = int(v_slope*i + vector_size)
-                if i == n_message_gvps - 1:
-                    dim_vectors_out = self.v_message_dim
-            else:
-                dim_vectors_out = self.v_message_dim
-
-
-            # determine number of scalars output from this layer
-            # if message size is smaller than scalar size, do linear interpolation on layer sizes through the gvps
-            # otherwise, jump to final output size at first gvp and stay there to the end
-            if self.s_message_dim < scalar_size:
-                dim_feats_out = int(s_slope*i + scalar_size)
-                if i == n_message_gvps - 1:
-                    dim_feats_out = self.s_message_dim
-            else:
-                dim_feats_out = self.s_message_dim
 
             # same logic applied to the number of vectors output from this layer
             if self.v_message_dim < vector_size:
@@ -448,58 +404,6 @@
             self.agg_func = fn.sum
 
 
-<<<<<<< HEAD
-        if attention:            
-            # create key and query generating gvp function
-            kq_gvps = []
-            for i in range(n_kq_gvps):
-
-                dim_feats_out = 2*s_kq_dim
-                dim_vectors_out = 2*v_kq_dim
-
-                if i == 0:
-                    dim_feats_in = self.s_message_dim
-                    dim_vectors_in = self.v_message_dim
-                else:
-                    dim_feats_in = 2*s_kq_dim
-                    dim_vectors_in = 2*v_kq_dim
-
-                kq_gvps.append(GVP(
-                    dim_feats_in=dim_feats_in,
-                    dim_feats_out=dim_feats_out,
-                    dim_vectors_in=dim_vectors_in,
-                    dim_vectors_out=dim_vectors_out,
-                    n_cp_feats=n_cp_feats,
-                    feats_activation=scalar_activation(), 
-                    vectors_activation=vector_activation(), 
-                    vector_gating=True)
-                )
-            self.kq_gvp = nn.Sequential(*kq_gvps)
-
-
-            # create MLP that will compute (unnormalized) attention weights
-            inp_dim = 2*s_kq_dim + v_kq_dim + edge_feat_size + rbf_dim
-            self.att_mlp = nn.Sequential(
-                # nn.LayerNorm(inp_dim),
-                nn.Linear(inp_dim, inp_dim*2),
-                nn.SiLU(),
-                nn.Linear(inp_dim*2, inp_dim*2),
-                nn.SiLU(),
-                nn.Linear(inp_dim*2, self.n_heads*2),
-                nn.LayerNorm(self.n_heads*2),
-            )
-
-            # compute number of features per attention head
-            if self.s_message_dim % n_heads != 0 or self.v_message_dim % n_heads != 0:
-                raise ValueError("Number of attention heads must divide the message size.")
-
-            self.s_feats_per_head = self.s_message_dim // n_heads
-            self.v_feats_per_head = self.v_message_dim // n_heads
-
-            # self.n_heads = self.s_message_dim + self.v_message_dim
-
-=======
->>>>>>> 3e4bf939
         # if message size is smaller than node embedding size, we need to project aggregated messages back to the node embedding size
         if self.compressed_messaging:
             projection_gvps = []
@@ -565,47 +469,14 @@
             # apply node compression
             g.ndata['s'], g.ndata['v'] = self.node_compression((g.ndata['s'], g.ndata['v']))
 
-<<<<<<< HEAD
-            if self.attention:
-                s_kq, v_kq = self.kq_gvp((g.ndata['s'], g.ndata['v']))
-                s_k, s_q = s_kq.chunk(2, dim=1)
-                v_k, v_q = v_kq.chunk(2, dim=1)
-
-                g.ndata['s_k'] = s_k # has shape (n_atoms, s_kq_dim)
-                g.ndata['s_q'] = s_q
-                g.ndata['v_k'] = v_k # has shape (n_atoms, v_kq_dim, 3)
-                g.ndata['v_q'] = v_q
-
-                # compute attention weights
-                g.apply_edges(self.compute_attention_weights)
-
-                # softmax attention weights
-                att_weights = edge_softmax(g, g.edata['att_weights'])
-
-                # split attention weights by scalar/vector features
-                a_s = att_weights[:, :self.n_heads] # n_edges, n_heads
-                a_v = att_weights[:, self.n_heads:] # n_edges, n_heads
-
-                # expand attention weights to scalar and vector features
-                a_s = a_s.repeat_interleave(self.s_feats_per_head, dim=1) # n_edges, s_message_dim
-                a_v = a_v.repeat_interleave(self.v_feats_per_head, dim=1) # n_edges, v_message_dim
-
-                g.edata['a_s'] = a_s # n_edges, s_message_dim
-                g.edata['a_v'] = a_v.unsqueeze(-1) # n_edges, v_message_dim, 1
-=======
             if self.use_dst_feats:
                 g.ndata['s_dst_msg'] , g.ndata['v_dst_msg'] = self.dst_feat_msg_projection((g.ndata['s'], g.ndata['v']))
->>>>>>> 3e4bf939
 
             # compute messages on every edge
             g.apply_edges(self.message)
 
             # if self.attenion, multiple messages by attention weights
             if self.attention:
-<<<<<<< HEAD
-                g.edata['scalar_msg'] = g.edata['scalar_msg'] * g.edata['a_s']
-                g.edata['vec_msg'] = g.edata['vec_msg'] * g.edata['a_v']
-=======
                 scalar_msg, att_logits = g.edata['scalar_msg'][:, :self.s_message_dim], g.edata['scalar_msg'][:, self.s_message_dim:]
                 att_logits = self.att_weight_projection(att_logits)
                 att_weights = edge_softmax(g, att_logits)
@@ -615,7 +486,6 @@
                 v_att_weights = v_att_weights.repeat_interleave(self.v_feats_per_head, dim=1)
                 g.edata['scalar_msg'] = scalar_msg * s_att_weights
                 g.edata['vec_msg'] = g.edata['vec_msg'] * v_att_weights.unsqueeze(-1)
->>>>>>> 3e4bf939
 
             # aggregate messages from every edge
             g.update_all(fn.copy_e("scalar_msg", "m"), self.agg_func("m", "scalar_msg"))
@@ -639,11 +509,7 @@
             # update scalar and vector features, apply layernorm
             scalar_feat = scalar_feats + scalar_msg
             vec_feat = vec_feats + vec_msg
-<<<<<<< HEAD
-            scalar_feat, vec_feat = self.message_layer_norm(scalar_feat, vec_feat)
-=======
             scalar_feat, vec_feat = self.message_layer_norm((scalar_feat, vec_feat))
->>>>>>> 3e4bf939
 
             # apply node update function, apply dropout to residuals, apply layernorm
             scalar_residual, vec_residual = self.node_update((scalar_feat, vec_feat))
@@ -668,31 +534,10 @@
             scalar_feats.append(edges.data['ef'])
 
         if self.use_dst_feats:
-<<<<<<< HEAD
-            scalar_feats.append(edges.dst['s'])
-=======
             scalar_feats.append(edges.dst['s_dst_msg'])
->>>>>>> 3e4bf939
 
         scalar_feats = torch.cat(scalar_feats, dim=1)
 
         scalar_message, vector_message = self.edge_message((scalar_feats, vec_feats))
 
-        return {"scalar_msg": scalar_message, "vec_msg": vector_message}
-    
-    def compute_attention_weights(self, edges):
-
-        # dot prduct all v_k and v_q along the last dimension
-        v_kq = torch.einsum('ijk,ijk->ij', edges.src['v_k'], edges.dst['v_q']) / self.v_kq_dim**0.5
-
-        att_weight_input = [
-            edges.src['s_k'],
-            edges.dst['s_q'],
-            v_kq,
-            edges.data['ef'],
-            edges.data['d']
-        ]
-
-        att_weights = self.att_mlp(torch.cat(att_weight_input, dim=1))
-
-        return {'att_weights': att_weights}+        return {"scalar_msg": scalar_message, "vec_msg": vector_message}